--- conflicted
+++ resolved
@@ -117,10 +117,6 @@
 		data = zscore(data, axis=1)
 
 	if colormap == 'redbluecmap':
-<<<<<<< HEAD
-		# cmap = plt.cm.bwr
-=======
->>>>>>> f1148eea
 		cmap = plt.cm.coolwarm
 	elif colormap == 'redgreencmap':
 		cmap = plt.cm.RdYlGn
